--- conflicted
+++ resolved
@@ -138,7 +138,11 @@
       TenantManager: {
         property: 'tenant',
         cls: TenantManager
-      }
+      },
+      'RulesConfigsManager': {
+        property: 'rulesConfigs',
+        cls: RulesConfigsManager
+      },
     };
 
     before(function() {
@@ -150,89 +154,8 @@
     for (var name in managers) {
       manager = managers[name];
 
-<<<<<<< HEAD
-      expect(client)
-        .to.throw(ArgumentError, 'Must provide a token');
-    });
-
-    it('should raise an error when the token and clientId are not set', function () {
-      var config = assign({}, withTokenProviderConfig);
-      delete config.clientId;
-      var client = ManagementClient.bind(null, config);
-
-      expect(client)
-        .to.throw(ArgumentError, 'Must provide a clientId');
-    });
-
-    it('should raise an error when the token and clientSecret are not set', function () {
-      var config = assign({}, withTokenProviderConfig);
-      delete config.clientSecret;
-      var client = ManagementClient.bind(null, config);
-
-      expect(client)
-        .to.throw(ArgumentError, 'Must provide a clientSecret');
-    });
-
-    describe('instance properties', function () {
-      var manager;
-      var managers = {
-        'UsersManager': {
-          property: 'users',
-          cls: UsersManager
-        },
-        'BlacklistedTokensManager': {
-          property: 'blacklistedTokens',
-          cls: BlacklistedTokensManager
-        },
-        'ClientsManager': {
-          property: 'clients',
-          cls: ClientsManager
-        },
-        'ClientGrantsManager': {
-          property: 'clientGrants',
-          cls: ClientGrantsManager
-        },
-        'ConnectionsManager': {
-          property: 'connections',
-          cls: ConnectionsManager
-        },
-        'DeviceCredentialsManager': {
-          property: 'deviceCredentials',
-          cls: DeviceCredentialsManager
-        },
-        'EmailProviderManager': {
-          property: 'emailProvider',
-          cls: EmailProviderManager
-        },
-        'JobsManager': {
-          property: 'jobs',
-          cls: JobsManager
-        },
-        'RulesManager': {
-          property: 'rules',
-          cls: RulesManager
-        },
-        'StatsManager': {
-          property: 'stats',
-          cls: StatsManager
-        },
-        'TenantManager': {
-          property: 'tenant',
-          cls: TenantManager
-        },
-        'RulesConfigsManager': {
-          property: 'rulesConfigs',
-          cls: RulesConfigsManager
-        },
-      };
-
-      before(function () {
-        var config = assign({}, withTokenConfig);
-        this.client = new ManagementClient(config);
-=======
       it('should expose an instance of ' + name, function() {
         expect(this.client[manager.property]).to.exist.to.be.an.instanceOf(manager.cls);
->>>>>>> 05811448
       });
     }
   });
@@ -279,7 +202,10 @@
       'getTenantSettings',
       'updateTenantSettings',
       'deleteUserMultifactor',
-      'deleteUserMultifcator'
+      'deleteUserMultifcator',
+      'setRulesConfig',
+      'getRulesConfigs',
+      'deleteRulesConfig'
     ];
 
     before(function() {
@@ -290,60 +216,8 @@
     for (var i = 0, l = methods.length; i < l; i++) {
       method = methods[i];
 
-<<<<<<< HEAD
-    describe('instance methods', function () {
-      var method;
-      var methods = [
-        'getConnections',
-        'createConnection',
-        'getConnection',
-        'deleteConnection',
-        'updateConnection',
-        'getClients',
-        'getClient',
-        'createClient',
-        'updateClient',
-        'deleteClient',
-        'getClientGrants',
-        'createClientGrant',
-        'updateClientGrant',
-        'deleteClientGrant',
-        'createDevicePublicKey',
-        'getDeviceCredentials',
-        'deleteDeviceCredential',
-        'getRules',
-        'createRule',
-        'getRule',
-        'deleteRule',
-        'updateRule',
-        'getUsers',
-        'getUser',
-        'deleteAllUsers',
-        'deleteUsers',
-        'createUser',
-        'updateUser',
-        'getBlacklistedTokens',
-        'blacklistToken',
-        'getEmailProvider',
-        'configureEmailProvider',
-        'deleteEmailProvider',
-        'updateEmailProvider',
-        'getActiveUsersCount',
-        'getDailyStats',
-        'getTenantSettings',
-        'updateTenantSettings',
-        'setRulesConfig',
-        'getRulesConfigs',
-        'deleteRulesConfig'
-      ];
-
-      before(function () {
-        var config = assign({}, withTokenConfig);
-        this.client = new ManagementClient(config);
-=======
       it('should have a ' + method + ' method', function() {
         expect(this.client[method]).to.exist.to.be.an.instanceOf(Function);
->>>>>>> 05811448
       });
     }
   });
